use crate::consts::{ALT_BN128_G1_POINT_SIZE, ALT_BN128_G2_POINT_SIZE};
pub mod prelude {
    pub use crate::compression::{
        alt_bn128_compression_size::*, consts::*, target_arch::*, AltBn128CompressionError,
    };
}

use thiserror::Error;

mod consts {
    use crate::LE_FLAG;

    pub const ALT_BN128_G1_COMPRESS_BE: u64 = 0;
    pub const ALT_BN128_G1_DECOMPRESS_BE: u64 = 1;
    pub const ALT_BN128_G2_COMPRESS_BE: u64 = 2;
    pub const ALT_BN128_G2_DECOMPRESS_BE: u64 = 3;
    #[deprecated(
        since = "3.1.0",
        note = "Please use `ALT_BN128_G1_COMPRESS_BE` instead"
    )]
    pub const ALT_BN128_G1_COMPRESS: u64 = ALT_BN128_G1_COMPRESS_BE;
    #[deprecated(
        since = "3.1.0",
        note = "Please use `ALT_BN128_G1_DECOMPRESS_BE` instead"
    )]
    pub const ALT_BN128_G1_DECOMPRESS: u64 = ALT_BN128_G1_DECOMPRESS_BE;
    #[deprecated(
        since = "3.1.0",
        note = "Please use `ALT_BN128_G2_COMPRESS_BE` instead"
    )]
    pub const ALT_BN128_G2_COMPRESS: u64 = ALT_BN128_G2_COMPRESS_BE;
    #[deprecated(
        since = "3.1.0",
        note = "Please use `ALT_BN128_G2_DECOMPRESS_BE` instead"
    )]
    pub const ALT_BN128_G2_DECOMPRESS: u64 = ALT_BN128_G2_DECOMPRESS_BE;

    pub const ALT_BN128_G1_COMPRESS_LE: u64 = ALT_BN128_G1_COMPRESS_BE | LE_FLAG;
    pub const ALT_BN128_G1_DECOMPRESS_LE: u64 = ALT_BN128_G1_DECOMPRESS_BE | LE_FLAG;
    pub const ALT_BN128_G2_COMPRESS_LE: u64 = ALT_BN128_G2_COMPRESS_BE | LE_FLAG;
    pub const ALT_BN128_G2_DECOMPRESS_LE: u64 = ALT_BN128_G2_DECOMPRESS_BE | LE_FLAG;
}

mod alt_bn128_compression_size {
    use super::*;

    #[deprecated(since = "3.1.0", note = "Please use `ALT_BN128_G1_POINT_SIZE` instead")]
    pub const G1: usize = ALT_BN128_G1_POINT_SIZE;
    #[deprecated(since = "3.1.0", note = "Please use `ALT_BN128_G2_POINT_SIZE` instead")]
    pub const G2: usize = ALT_BN128_G2_POINT_SIZE;

    pub const ALT_BN128_G1_COMPRESSED_POINT_SIZE: usize = ALT_BN128_G1_POINT_SIZE / 2; // 32
    #[deprecated(
        since = "3.1.0",
        note = "Please use `ALT_BN128_G1_COMPRESSED_POINT_SIZE` instead"
    )]
    pub const G1_COMPRESSED: usize = ALT_BN128_G1_COMPRESSED_POINT_SIZE;

    pub const ALT_BN128_G2_COMPRESSED_POINT_SIZE: usize = ALT_BN128_G2_POINT_SIZE / 2; // 64
    #[deprecated(
        since = "3.1.0",
        note = "Please use `ALT_BN128_G2_COMPRESSED_POINT_SIZE` instead"
    )]
    pub const G2_COMPRESSED: usize = ALT_BN128_G2_COMPRESSED_POINT_SIZE;
}

// AltBn128CompressionError must be removed once the
// simplify_alt_bn128_syscall_error_codes feature gets activated
#[derive(Debug, Error, Clone, PartialEq, Eq)]
pub enum AltBn128CompressionError {
    #[error("Unexpected error")]
    UnexpectedError,
    #[error("Failed to decompress g1")]
    G1DecompressionFailed,
    #[error("Failed to decompress g2")]
    G2DecompressionFailed,
    #[error("Failed to compress affine g1")]
    G1CompressionFailed,
    #[error("Failed to compress affine g2")]
    G2CompressionFailed,
    #[error("Invalid input size")]
    InvalidInputSize,
}

impl From<u64> for AltBn128CompressionError {
    fn from(v: u64) -> AltBn128CompressionError {
        match v {
            1 => AltBn128CompressionError::G1DecompressionFailed,
            2 => AltBn128CompressionError::G2DecompressionFailed,
            3 => AltBn128CompressionError::G1CompressionFailed,
            4 => AltBn128CompressionError::G2CompressionFailed,
            5 => AltBn128CompressionError::InvalidInputSize,
            _ => AltBn128CompressionError::UnexpectedError,
        }
    }
}

impl From<AltBn128CompressionError> for u64 {
    fn from(v: AltBn128CompressionError) -> u64 {
        // note: should never return 0, as it risks to be confused with syscall success
        match v {
            AltBn128CompressionError::G1DecompressionFailed => 1,
            AltBn128CompressionError::G2DecompressionFailed => 2,
            AltBn128CompressionError::G1CompressionFailed => 3,
            AltBn128CompressionError::G2CompressionFailed => 4,
            AltBn128CompressionError::InvalidInputSize => 5,
            AltBn128CompressionError::UnexpectedError => 6,
        }
    }
}

#[cfg(not(target_os = "solana"))]
mod target_arch {

    use {
        super::*,
        crate::compression::alt_bn128_compression_size,
        ark_serialize::{CanonicalDeserialize, CanonicalSerialize, Compress, Validate},
    };

    type G1 = ark_bn254::g1::G1Affine;
    type G2 = ark_bn254::g2::G2Affine;

    enum Endianness {
        BE,
        LE,
    }

    #[deprecated(
        since = "3.2.0",
        note = "Please use `alt_bn128_g1_decompress_be` instead"
    )]
    #[inline(always)]
    pub fn alt_bn128_g1_decompress(
        g1_bytes: &[u8],
    ) -> Result<[u8; ALT_BN128_G1_POINT_SIZE], AltBn128CompressionError> {
        alt_bn128_g1_decompress_be(g1_bytes)
    }

    #[inline(always)]
    pub fn alt_bn128_g1_decompress_be(
        g1_bytes: &[u8],
    ) -> Result<[u8; ALT_BN128_G1_POINT_SIZE], AltBn128CompressionError> {
        alt_bn128_apply_g1_decompress(g1_bytes, Endianness::BE)
    }

    #[inline(always)]
    pub fn alt_bn128_g1_decompress_le(
        g1_bytes: &[u8],
    ) -> Result<[u8; ALT_BN128_G1_POINT_SIZE], AltBn128CompressionError> {
        alt_bn128_apply_g1_decompress(g1_bytes, Endianness::LE)
    }

    fn alt_bn128_apply_g1_decompress(
        g1_bytes: &[u8],
        endianness: Endianness,
    ) -> Result<[u8; ALT_BN128_G1_POINT_SIZE], AltBn128CompressionError> {
        let g1_bytes: [u8; alt_bn128_compression_size::ALT_BN128_G1_COMPRESSED_POINT_SIZE] =
            g1_bytes
                .try_into()
                .map_err(|_| AltBn128CompressionError::InvalidInputSize)?;
        if g1_bytes == [0u8; alt_bn128_compression_size::ALT_BN128_G1_COMPRESSED_POINT_SIZE] {
            return Ok([0u8; ALT_BN128_G1_POINT_SIZE]);
        }
        let g1_bytes = match endianness {
            Endianness::BE => convert_endianness::<32, 32>(&g1_bytes),
            Endianness::LE => g1_bytes,
        };
        let decompressed_g1 =
            G1::deserialize_with_mode(g1_bytes.as_slice(), Compress::Yes, Validate::No)
                .map_err(|_| AltBn128CompressionError::G1DecompressionFailed)?;
        let mut decompressed_g1_bytes = [0u8; ALT_BN128_G1_POINT_SIZE];
        decompressed_g1
            .x
            .serialize_with_mode(&mut decompressed_g1_bytes[..32], Compress::No)
            .map_err(|_| AltBn128CompressionError::G1DecompressionFailed)?;
        decompressed_g1
            .y
            .serialize_with_mode(&mut decompressed_g1_bytes[32..], Compress::No)
            .map_err(|_| AltBn128CompressionError::G1DecompressionFailed)?;
        match endianness {
            Endianness::BE => Ok(convert_endianness::<32, 64>(&decompressed_g1_bytes)),
            Endianness::LE => Ok(decompressed_g1_bytes),
        }
    }

    #[deprecated(
        since = "3.2.0",
        note = "Please use `alt_bn128_g1_compress_be` instead"
    )]
    #[inline(always)]
    pub fn alt_bn128_g1_compress(
        g1_bytes: &[u8],
    ) -> Result<
        [u8; alt_bn128_compression_size::ALT_BN128_G1_COMPRESSED_POINT_SIZE],
        AltBn128CompressionError,
    > {
        alt_bn128_g1_compress_be(g1_bytes)
    }

    #[inline(always)]
    pub fn alt_bn128_g1_compress_be(
        g1_bytes: &[u8],
    ) -> Result<
        [u8; alt_bn128_compression_size::ALT_BN128_G1_COMPRESSED_POINT_SIZE],
        AltBn128CompressionError,
    > {
        alt_bn128_apply_g1_compress(g1_bytes, Endianness::BE)
    }

    #[inline(always)]
    pub fn alt_bn128_g1_compress_le(
        g1_bytes: &[u8],
    ) -> Result<
        [u8; alt_bn128_compression_size::ALT_BN128_G1_COMPRESSED_POINT_SIZE],
        AltBn128CompressionError,
    > {
        alt_bn128_apply_g1_compress(g1_bytes, Endianness::LE)
    }

    fn alt_bn128_apply_g1_compress(
        g1_bytes: &[u8],
        endianness: Endianness,
    ) -> Result<
        [u8; alt_bn128_compression_size::ALT_BN128_G1_COMPRESSED_POINT_SIZE],
        AltBn128CompressionError,
    > {
        let g1_bytes: [u8; ALT_BN128_G1_POINT_SIZE] = g1_bytes
            .try_into()
            .map_err(|_| AltBn128CompressionError::InvalidInputSize)?;
        if g1_bytes == [0u8; ALT_BN128_G1_POINT_SIZE] {
            return Ok([0u8; alt_bn128_compression_size::ALT_BN128_G1_COMPRESSED_POINT_SIZE]);
        }
        let g1_bytes = match endianness {
            Endianness::BE => convert_endianness::<32, 64>(&g1_bytes),
            Endianness::LE => g1_bytes,
        };
        let g1 = G1::deserialize_with_mode(g1_bytes.as_slice(), Compress::No, Validate::No)
            .map_err(|_| AltBn128CompressionError::G1CompressionFailed)?;
        let mut g1_bytes = [0u8; alt_bn128_compression_size::ALT_BN128_G1_COMPRESSED_POINT_SIZE];
        G1::serialize_compressed(&g1, g1_bytes.as_mut_slice())
            .map_err(|_| AltBn128CompressionError::G1CompressionFailed)?;
        match endianness {
            Endianness::BE => Ok(convert_endianness::<32, 32>(&g1_bytes)),
            Endianness::LE => Ok(g1_bytes),
        }
    }

    #[deprecated(
        since = "3.2.0",
        note = "Please use `alt_bn128_g2_decompress_be` instead"
    )]
    #[inline(always)]
    pub fn alt_bn128_g2_decompress(
        g2_bytes: &[u8],
    ) -> Result<[u8; ALT_BN128_G2_POINT_SIZE], AltBn128CompressionError> {
        alt_bn128_g2_decompress_be(g2_bytes)
    }

    #[inline(always)]
    pub fn alt_bn128_g2_decompress_be(
        g2_bytes: &[u8],
    ) -> Result<[u8; ALT_BN128_G2_POINT_SIZE], AltBn128CompressionError> {
        alt_bn128_apply_g2_decompress(g2_bytes, Endianness::BE)
    }

    #[inline(always)]
    pub fn alt_bn128_g2_decompress_le(
        g2_bytes: &[u8],
    ) -> Result<[u8; ALT_BN128_G2_POINT_SIZE], AltBn128CompressionError> {
        alt_bn128_apply_g2_decompress(g2_bytes, Endianness::LE)
    }

    fn alt_bn128_apply_g2_decompress(
        g2_bytes: &[u8],
        endianness: Endianness,
    ) -> Result<[u8; ALT_BN128_G2_POINT_SIZE], AltBn128CompressionError> {
        let g2_bytes: [u8; alt_bn128_compression_size::ALT_BN128_G2_COMPRESSED_POINT_SIZE] =
            g2_bytes
                .try_into()
                .map_err(|_| AltBn128CompressionError::InvalidInputSize)?;
        if g2_bytes == [0u8; alt_bn128_compression_size::ALT_BN128_G2_COMPRESSED_POINT_SIZE] {
            return Ok([0u8; ALT_BN128_G2_POINT_SIZE]);
        }
        let g2_bytes = match endianness {
            Endianness::BE => convert_endianness::<64, 64>(&g2_bytes),
            Endianness::LE => g2_bytes,
        };
        let decompressed_g2 =
            G2::deserialize_with_mode(g2_bytes.as_slice(), Compress::Yes, Validate::No)
                .map_err(|_| AltBn128CompressionError::G2DecompressionFailed)?;
        let mut decompressed_g2_bytes = [0u8; ALT_BN128_G2_POINT_SIZE];
        decompressed_g2
            .x
            .serialize_with_mode(&mut decompressed_g2_bytes[..64], Compress::No)
            .map_err(|_| AltBn128CompressionError::G2DecompressionFailed)?;
        decompressed_g2
            .y
            .serialize_with_mode(&mut decompressed_g2_bytes[64..128], Compress::No)
            .map_err(|_| AltBn128CompressionError::G2DecompressionFailed)?;
        match endianness {
            Endianness::BE => Ok(convert_endianness::<64, 128>(&decompressed_g2_bytes)),
            Endianness::LE => Ok(decompressed_g2_bytes),
        }
    }

    #[deprecated(
        since = "3.2.0",
        note = "Please use `alt_bn128_g2_compress_be` instead"
    )]
    #[inline(always)]
    pub fn alt_bn128_g2_compress(
        g2_bytes: &[u8],
    ) -> Result<
        [u8; alt_bn128_compression_size::ALT_BN128_G2_COMPRESSED_POINT_SIZE],
        AltBn128CompressionError,
    > {
        alt_bn128_g2_compress_be(g2_bytes)
    }

    #[inline(always)]
    pub fn alt_bn128_g2_compress_be(
        g2_bytes: &[u8],
    ) -> Result<
        [u8; alt_bn128_compression_size::ALT_BN128_G2_COMPRESSED_POINT_SIZE],
        AltBn128CompressionError,
    > {
        alt_bn128_apply_g2_compress(g2_bytes, Endianness::BE)
    }

    #[inline(always)]
    pub fn alt_bn128_g2_compress_le(
        g2_bytes: &[u8],
    ) -> Result<
        [u8; alt_bn128_compression_size::ALT_BN128_G2_COMPRESSED_POINT_SIZE],
        AltBn128CompressionError,
    > {
        alt_bn128_apply_g2_compress(g2_bytes, Endianness::LE)
    }

    fn alt_bn128_apply_g2_compress(
        g2_bytes: &[u8],
        endianness: Endianness,
    ) -> Result<
        [u8; alt_bn128_compression_size::ALT_BN128_G2_COMPRESSED_POINT_SIZE],
        AltBn128CompressionError,
    > {
        let g2_bytes: [u8; ALT_BN128_G2_POINT_SIZE] = g2_bytes
            .try_into()
            .map_err(|_| AltBn128CompressionError::InvalidInputSize)?;
        if g2_bytes == [0u8; ALT_BN128_G2_POINT_SIZE] {
            return Ok([0u8; alt_bn128_compression_size::ALT_BN128_G2_COMPRESSED_POINT_SIZE]);
        }
        let g2_bytes = match endianness {
            Endianness::BE => convert_endianness::<64, 128>(&g2_bytes),
            Endianness::LE => g2_bytes,
        };
        let g2 = G2::deserialize_with_mode(g2_bytes.as_slice(), Compress::No, Validate::No)
            .map_err(|_| AltBn128CompressionError::G2CompressionFailed)?;
        let mut g2_bytes = [0u8; alt_bn128_compression_size::ALT_BN128_G2_COMPRESSED_POINT_SIZE];
        G2::serialize_compressed(&g2, g2_bytes.as_mut_slice())
            .map_err(|_| AltBn128CompressionError::G2CompressionFailed)?;
        match endianness {
            Endianness::BE => Ok(convert_endianness::<64, 64>(&g2_bytes)),
            Endianness::LE => Ok(g2_bytes),
        }
    }

    pub fn convert_endianness<const CHUNK_SIZE: usize, const ARRAY_SIZE: usize>(
        bytes: &[u8; ARRAY_SIZE],
    ) -> [u8; ARRAY_SIZE] {
        let reversed: [_; ARRAY_SIZE] = bytes
            .chunks_exact(CHUNK_SIZE)
            .flat_map(|chunk| chunk.iter().rev().copied())
            .enumerate()
            .fold([0u8; ARRAY_SIZE], |mut acc, (i, v)| {
                acc[i] = v;
                acc
            });
        reversed
    }
}

#[cfg(target_os = "solana")]
mod target_arch {
    use {
        super::*,
        alt_bn128_compression_size::{
            ALT_BN128_G1_COMPRESSED_POINT_SIZE, ALT_BN128_G2_COMPRESSED_POINT_SIZE,
        },
        prelude::*,
        solana_define_syscall::definitions as syscalls,
    };

    #[deprecated(
        since = "3.2.0",
        note = "Please use `alt_bn128_g1_compress_be` instead"
    )]
    pub fn alt_bn128_g1_compress(
        input: &[u8],
    ) -> Result<[u8; ALT_BN128_G1_COMPRESSED_POINT_SIZE], AltBn128CompressionError> {
        // SAFETY: This is sound as sol_alt_bn128_group_op compression always fills all 32 bytes of our buffer
        let mut result_buffer =
            core::mem::MaybeUninit::<[u8; ALT_BN128_G1_COMPRESSED_POINT_SIZE]>::uninit();
        unsafe {
            let result = syscalls::sol_alt_bn128_compression(
                ALT_BN128_G1_COMPRESS_BE,
                input as *const _ as *const u8,
                input.len() as u64,
                result_buffer.as_mut_ptr() as *mut u8,
            );
            match result {
                0 => Ok(result_buffer.assume_init()),
                _ => Err(AltBn128CompressionError::UnexpectedError),
            }
        }
    }

    pub fn alt_bn128_g1_compress_be(
        input: &[u8; ALT_BN128_G1_POINT_SIZE],
    ) -> Result<[u8; ALT_BN128_G1_COMPRESSED_POINT_SIZE], AltBn128CompressionError> {
        let mut result_buffer = [0; ALT_BN128_G1_COMPRESSED_POINT_SIZE];
        let result = unsafe {
            syscalls::sol_alt_bn128_compression(
                ALT_BN128_G1_COMPRESS_BE,
                input as *const _ as *const u8,
                input.len() as u64,
                &mut result_buffer as *mut _ as *mut u8,
            )
        };

        match result {
            0 => Ok(result_buffer),
            _ => Err(AltBn128CompressionError::UnexpectedError),
        }
    }

    pub fn alt_bn128_g1_compress_le(
        input: &[u8; ALT_BN128_G1_POINT_SIZE],
    ) -> Result<[u8; ALT_BN128_G1_COMPRESSED_POINT_SIZE], AltBn128CompressionError> {
        // SAFETY: This is sound as sol_alt_bn128_group_op compression always fills all 32 bytes of our buffer
        let mut result_buffer =
            core::mem::MaybeUninit::<[u8; ALT_BN128_G1_COMPRESSED_POINT_SIZE]>::uninit();
        unsafe {
            let result = syscalls::sol_alt_bn128_compression(
                ALT_BN128_G1_COMPRESS_LE,
                input as *const _ as *const u8,
                input.len() as u64,
                result_buffer.as_mut_ptr() as *mut u8,
            );
            match result {
                0 => Ok(result_buffer.assume_init()),
                _ => Err(AltBn128CompressionError::UnexpectedError),
            }
        }
    }

    #[deprecated(
        since = "3.2.0",
        note = "Please use `alt_bn128_g1_decompress_be` instead"
    )]
    pub fn alt_bn128_g1_decompress(
        input: &[u8],
    ) -> Result<[u8; ALT_BN128_G1_POINT_SIZE], AltBn128CompressionError> {
        // SAFETY: This is sound as sol_alt_bn128_group_op decompression always fills all 64 bytes of our buffer
        let mut result_buffer = core::mem::MaybeUninit::<[u8; ALT_BN128_G1_POINT_SIZE]>::uninit();
        unsafe {
            let result = syscalls::sol_alt_bn128_compression(
                ALT_BN128_G1_DECOMPRESS_BE,
                input as *const _ as *const u8,
                input.len() as u64,
                result_buffer.as_mut_ptr() as *mut u8,
            );
            match result {
                0 => Ok(result_buffer.assume_init()),
                _ => Err(AltBn128CompressionError::UnexpectedError),
            }
        }
    }

    pub fn alt_bn128_g1_decompress_be(
        input: &[u8; ALT_BN128_G1_COMPRESSED_POINT_SIZE],
    ) -> Result<[u8; ALT_BN128_G1_POINT_SIZE], AltBn128CompressionError> {
        let mut result_buffer = [0; ALT_BN128_G1_POINT_SIZE];
        let result = unsafe {
            syscalls::sol_alt_bn128_compression(
                ALT_BN128_G1_DECOMPRESS_BE,
                input as *const _ as *const u8,
                input.len() as u64,
                &mut result_buffer as *mut _ as *mut u8,
            )
        };

        match result {
            0 => Ok(result_buffer),
            _ => Err(AltBn128CompressionError::UnexpectedError),
        }
    }

    pub fn alt_bn128_g1_decompress_le(
        input: &[u8; ALT_BN128_G1_COMPRESSED_POINT_SIZE],
    ) -> Result<[u8; ALT_BN128_G1_POINT_SIZE], AltBn128CompressionError> {
        // SAFETY: This is sound as sol_alt_bn128_group_op decompression always fills all 64 bytes of our buffer
        let mut result_buffer = core::mem::MaybeUninit::<[u8; ALT_BN128_G1_POINT_SIZE]>::uninit();
        unsafe {
            let result = syscalls::sol_alt_bn128_compression(
                ALT_BN128_G1_DECOMPRESS_LE,
                input as *const _ as *const u8,
                input.len() as u64,
                result_buffer.as_mut_ptr() as *mut u8,
            );
            match result {
                0 => Ok(result_buffer.assume_init()),
                _ => Err(AltBn128CompressionError::UnexpectedError),
            }
        }
    }

    #[deprecated(
        since = "3.2.0",
        note = "Please use `alt_bn128_g2_compress_be` instead"
    )]
    pub fn alt_bn128_g2_compress(
        input: &[u8],
    ) -> Result<[u8; ALT_BN128_G2_COMPRESSED_POINT_SIZE], AltBn128CompressionError> {
        // SAFETY: This is sound as sol_alt_bn128_group_op compression always fills all 64 bytes of our buffer
        let mut result_buffer =
            core::mem::MaybeUninit::<[u8; ALT_BN128_G2_COMPRESSED_POINT_SIZE]>::uninit();
        unsafe {
            let result = syscalls::sol_alt_bn128_compression(
                ALT_BN128_G2_COMPRESS_BE,
                input as *const _ as *const u8,
                input.len() as u64,
                result_buffer.as_mut_ptr() as *mut u8,
            );
            match result {
                0 => Ok(result_buffer.assume_init()),
                _ => Err(AltBn128CompressionError::UnexpectedError),
            }
        }
    }

    pub fn alt_bn128_g2_compress_be(
        input: &[u8; ALT_BN128_G2_POINT_SIZE],
    ) -> Result<[u8; ALT_BN128_G2_COMPRESSED_POINT_SIZE], AltBn128CompressionError> {
        let mut result_buffer = [0; ALT_BN128_G2_COMPRESSED_POINT_SIZE];
        let result = unsafe {
            syscalls::sol_alt_bn128_compression(
                ALT_BN128_G2_COMPRESS_BE,
                input as *const _ as *const u8,
                input.len() as u64,
                &mut result_buffer as *mut _ as *mut u8,
            )
        };

        match result {
            0 => Ok(result_buffer),
            _ => Err(AltBn128CompressionError::UnexpectedError),
        }
    }

    pub fn alt_bn128_g2_compress_le(
        input: &[u8; ALT_BN128_G2_POINT_SIZE],
    ) -> Result<[u8; ALT_BN128_G2_COMPRESSED_POINT_SIZE], AltBn128CompressionError> {
        // SAFETY: This is sound as sol_alt_bn128_group_op compression always fills all 64 bytes of our buffer
        let mut result_buffer =
            core::mem::MaybeUninit::<[u8; ALT_BN128_G2_COMPRESSED_POINT_SIZE]>::uninit();
        unsafe {
            let result = syscalls::sol_alt_bn128_compression(
                ALT_BN128_G2_COMPRESS_LE,
                input as *const _ as *const u8,
                input.len() as u64,
                &mut result_buffer as *mut _ as *mut u8,
            );
            match result {
                0 => Ok(result_buffer.assume_init()),
                _ => Err(AltBn128CompressionError::UnexpectedError),
            }
        }
    }

    #[deprecated(
        since = "3.2.0",
        note = "Please use `alt_bn128_g2_decompress_be` instead"
    )]
    #[inline(always)]
    pub fn alt_bn128_g2_decompress(
        input: &[u8; ALT_BN128_G2_COMPRESSED_POINT_SIZE],
    ) -> Result<[u8; ALT_BN128_G2_POINT_SIZE], AltBn128CompressionError> {
<<<<<<< HEAD
        // SAFETY: This is sound as sol_alt_bn128_group_op decompression always fills all 128 bytes of our buffer
        let mut result_buffer = core::mem::MaybeUninit::<[u8; ALT_BN128_G2_POINT_SIZE]>::uninit();
        unsafe {
            let result = syscalls::sol_alt_bn128_compression(
=======
        alt_bn128_g2_decompress_be(input)
    }

    pub fn alt_bn128_g2_decompress_be(
        input: &[u8; ALT_BN128_G2_COMPRESSED_POINT_SIZE],
    ) -> Result<[u8; ALT_BN128_G2_POINT_SIZE], AltBn128CompressionError> {
        let mut result_buffer = [0; ALT_BN128_G2_POINT_SIZE];
        let result = unsafe {
            syscalls::sol_alt_bn128_compression(
>>>>>>> 5390fa97
                ALT_BN128_G2_DECOMPRESS_BE,
                input as *const _ as *const u8,
                input.len() as u64,
                result_buffer.as_mut_ptr() as *mut u8,
            );
            match result {
                0 => Ok(result_buffer.assume_init()),
                _ => Err(AltBn128CompressionError::UnexpectedError),
            }
        }
    }

    pub fn alt_bn128_g2_decompress_le(
        input: &[u8; ALT_BN128_G2_COMPRESSED_POINT_SIZE],
    ) -> Result<[u8; ALT_BN128_G2_POINT_SIZE], AltBn128CompressionError> {
        // SAFETY: This is sound as sol_alt_bn128_group_op decompression always fills all 128 bytes of our buffer
        let mut result_buffer = core::mem::MaybeUninit::<[u8; ALT_BN128_G2_POINT_SIZE]>::uninit();
        unsafe {
            let result = syscalls::sol_alt_bn128_compression(
                ALT_BN128_G2_DECOMPRESS_LE,
                input as *const _ as *const u8,
                input.len() as u64,
                result_buffer.as_mut_ptr() as *mut u8,
            );
            match result {
                0 => Ok(result_buffer.assume_init()),
                _ => Err(AltBn128CompressionError::UnexpectedError),
            }
        }
    }
}

#[cfg(test)]
mod tests {
    use {
        super::*,
        crate::compression::target_arch::convert_endianness,
        ark_serialize::{CanonicalDeserialize, CanonicalSerialize, Compress, Validate},
        std::ops::Neg,
        target_arch::{
            alt_bn128_g1_compress_be, alt_bn128_g1_compress_le, alt_bn128_g1_decompress_be,
            alt_bn128_g1_decompress_le, alt_bn128_g2_compress_be, alt_bn128_g2_compress_le,
            alt_bn128_g2_decompress_be, alt_bn128_g2_decompress_le,
        },
    };
    type G1 = ark_bn254::g1::G1Affine;
    type G2 = ark_bn254::g2::G2Affine;

    #[test]
    fn alt_bn128_g1_compression() {
        let g1_be = [
            45, 206, 255, 166, 152, 55, 128, 138, 79, 217, 145, 164, 25, 74, 120, 234, 234, 217,
            68, 149, 162, 44, 133, 120, 184, 205, 12, 44, 175, 98, 168, 172, 20, 24, 216, 15, 209,
            175, 106, 75, 147, 236, 90, 101, 123, 219, 245, 151, 209, 202, 218, 104, 148, 8, 32,
            254, 243, 191, 218, 122, 42, 81, 193, 84,
        ];
        let g1_le = convert_endianness::<32, 64>(&g1_be);
        let g1: G1 =
            G1::deserialize_with_mode(g1_le.as_slice(), Compress::No, Validate::No).unwrap();

        let g1_neg = g1.neg();
        let mut g1_neg_le = [0u8; 64];
        g1_neg
            .x
            .serialize_with_mode(&mut g1_neg_le[..32], Compress::No)
            .unwrap();
        g1_neg
            .y
            .serialize_with_mode(&mut g1_neg_le[32..64], Compress::No)
            .unwrap();
        let g1_neg_be: [u8; 64] = convert_endianness::<32, 64>(&g1_neg_le);

        let points = [(g1, g1_be, g1_le), (g1_neg, g1_neg_be, g1_neg_le)];

        for (point, g1_be, g1_le) in &points {
            let mut compressed_ref = [0u8; 32];
            G1::serialize_with_mode(point, compressed_ref.as_mut_slice(), Compress::Yes).unwrap();

            // test le
            let decompressed = alt_bn128_g1_decompress_le(compressed_ref.as_slice()).unwrap();

            assert_eq!(
                alt_bn128_g1_compress_le(&decompressed).unwrap(),
                compressed_ref
            );
            assert_eq!(decompressed, *g1_le);

            // test be
            let compressed_ref: [u8; 32] = convert_endianness::<32, 32>(&compressed_ref);

            let decompressed = alt_bn128_g1_decompress_be(compressed_ref.as_slice()).unwrap();

            assert_eq!(
                alt_bn128_g1_compress_be(&decompressed).unwrap(),
                compressed_ref
            );
            assert_eq!(decompressed, *g1_be);
        }
    }

    #[test]
    fn alt_bn128_g2_compression() {
        let g2_be = [
            40, 57, 233, 205, 180, 46, 35, 111, 215, 5, 23, 93, 12, 71, 118, 225, 7, 46, 247, 147,
            47, 130, 106, 189, 184, 80, 146, 103, 141, 52, 242, 25, 0, 203, 124, 176, 110, 34, 151,
            212, 66, 180, 238, 151, 236, 189, 133, 209, 17, 137, 205, 183, 168, 196, 92, 159, 75,
            174, 81, 168, 18, 86, 176, 56, 16, 26, 210, 20, 18, 81, 122, 142, 104, 62, 251, 169,
            98, 141, 21, 253, 50, 130, 182, 15, 33, 109, 228, 31, 79, 183, 88, 147, 174, 108, 4,
            22, 14, 129, 168, 6, 80, 246, 254, 100, 218, 131, 94, 49, 247, 211, 3, 245, 22, 200,
            177, 91, 60, 144, 147, 174, 90, 17, 19, 189, 62, 147, 152, 18,
        ];
        let g2_le = convert_endianness::<64, 128>(&g2_be);
        let g2: G2 =
            G2::deserialize_with_mode(g2_le.as_slice(), Compress::No, Validate::No).unwrap();

        let g2_neg = g2.neg();
        let mut g2_neg_le = [0u8; 128];
        g2_neg
            .x
            .serialize_with_mode(&mut g2_neg_le[..64], Compress::No)
            .unwrap();
        g2_neg
            .y
            .serialize_with_mode(&mut g2_neg_le[64..128], Compress::No)
            .unwrap();
        let g2_neg_be: [u8; 128] = convert_endianness::<64, 128>(&g2_neg_le);

        let points = [(g2, g2_be, g2_le), (g2_neg, g2_neg_be, g2_neg_le)];

        for (point, g2_be, g2_le) in &points {
            let mut compressed_ref = [0u8; 64];
            G2::serialize_with_mode(point, compressed_ref.as_mut_slice(), Compress::Yes).unwrap();

            // test le
            let decompressed = alt_bn128_g2_decompress_le(compressed_ref.as_slice()).unwrap();

            assert_eq!(
                alt_bn128_g2_compress_le(&decompressed).unwrap(),
                compressed_ref
            );
            assert_eq!(decompressed, *g2_le);

            // test be
            let compressed_ref: [u8; 64] = convert_endianness::<64, 64>(&compressed_ref);

            let decompressed = alt_bn128_g2_decompress_be(compressed_ref.as_slice()).unwrap();

            assert_eq!(
                alt_bn128_g2_compress_be(&decompressed).unwrap(),
                compressed_ref
            );
            assert_eq!(decompressed, *g2_be);
        }
    }

    #[test]
    fn alt_bn128_compression_g1_point_of_infitity() {
        let g1_bytes = vec![0u8; 64];
        let g1_compressed = alt_bn128_g1_compress_be(&g1_bytes).unwrap();
        let g1_decompressed = alt_bn128_g1_decompress_be(&g1_compressed).unwrap();
        assert_eq!(g1_bytes, g1_decompressed);
    }

    #[test]
    fn alt_bn128_compression_g2_point_of_infitity() {
        let g1_bytes = vec![0u8; 128];
        let g1_compressed = alt_bn128_g2_compress_be(&g1_bytes).unwrap();
        let g1_decompressed = alt_bn128_g2_decompress_be(&g1_compressed).unwrap();
        assert_eq!(g1_bytes, g1_decompressed);
    }
}<|MERGE_RESOLUTION|>--- conflicted
+++ resolved
@@ -587,22 +587,16 @@
     pub fn alt_bn128_g2_decompress(
         input: &[u8; ALT_BN128_G2_COMPRESSED_POINT_SIZE],
     ) -> Result<[u8; ALT_BN128_G2_POINT_SIZE], AltBn128CompressionError> {
-<<<<<<< HEAD
+        alt_bn128_g2_decompress_be(input)
+    }
+
+    pub fn alt_bn128_g2_decompress_be(
+        input: &[u8; ALT_BN128_G2_COMPRESSED_POINT_SIZE],
+    ) -> Result<[u8; ALT_BN128_G2_POINT_SIZE], AltBn128CompressionError> {
         // SAFETY: This is sound as sol_alt_bn128_group_op decompression always fills all 128 bytes of our buffer
         let mut result_buffer = core::mem::MaybeUninit::<[u8; ALT_BN128_G2_POINT_SIZE]>::uninit();
         unsafe {
             let result = syscalls::sol_alt_bn128_compression(
-=======
-        alt_bn128_g2_decompress_be(input)
-    }
-
-    pub fn alt_bn128_g2_decompress_be(
-        input: &[u8; ALT_BN128_G2_COMPRESSED_POINT_SIZE],
-    ) -> Result<[u8; ALT_BN128_G2_POINT_SIZE], AltBn128CompressionError> {
-        let mut result_buffer = [0; ALT_BN128_G2_POINT_SIZE];
-        let result = unsafe {
-            syscalls::sol_alt_bn128_compression(
->>>>>>> 5390fa97
                 ALT_BN128_G2_DECOMPRESS_BE,
                 input as *const _ as *const u8,
                 input.len() as u64,
