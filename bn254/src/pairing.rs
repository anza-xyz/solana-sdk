--- conflicted
+++ resolved
@@ -184,14 +184,7 @@
     #[test]
     fn alt_bn128_pairing_invalid_length() {
         let input = [0; 193];
-<<<<<<< HEAD
         let result = alt_bn128_pairing_be(&input);
-        assert!(result.is_ok());
-        let expected = BigInteger256::from(1u64).to_bytes_be();
-        assert_eq!(result.unwrap(), expected);
-=======
-        let result = alt_bn128_pairing(&input);
         assert!(result.is_err());
->>>>>>> ca06d990
     }
 }