--- conflicted
+++ resolved
@@ -123,17 +123,10 @@
 
     /// Verifies an aggregated signature over a set of distinct messages and
     /// public keys.
-<<<<<<< HEAD
     pub fn verify_distinct<'a>(
         public_keys: impl ExactSizeIterator<Item = &'a Pubkey>,
         signatures: impl ExactSizeIterator<Item = &'a Signature>,
         messages: impl ExactSizeIterator<Item = &'a [u8]>,
-=======
-    pub fn verify_distinct(
-        public_keys: &[Pubkey],
-        signatures: &[Signature],
-        messages: &[&[u8]],
->>>>>>> 61b3ce04
     ) -> Result<bool, BlsError> {
         if public_keys.len() != messages.len() || public_keys.len() != signatures.len() {
             return Err(BlsError::InputLengthMismatch);
@@ -147,13 +140,8 @@
 
     /// Verifies a pre-aggregated signature over a set of distinct messages and
     /// public keys.
-<<<<<<< HEAD
     pub fn verify_distinct_aggregated<'a>(
         public_keys: impl ExactSizeIterator<Item = &'a Pubkey>,
-=======
-    pub fn verify_distinct_aggregated(
-        public_keys: &[Pubkey],
->>>>>>> 61b3ce04
         aggregate_signature: &Signature,
         messages: impl ExactSizeIterator<Item = &'a [u8]>,
     ) -> Result<bool, BlsError> {
@@ -610,7 +598,6 @@
 
         // Success cases
         let pubkeys = [keypair0.public, keypair1.public, keypair2.public];
-<<<<<<< HEAD
         let messages: Vec<&[u8]> = std::vec![message0, message1, message2];
         let signatures = std::vec![signature0, signature1, signature2];
 
@@ -618,44 +605,23 @@
             pubkeys.iter(),
             signatures.iter(),
             messages.iter().cloned()
-=======
-        let messages_refs_vec: Vec<&[u8]> = std::vec![message0, message1, message2];
-        let signatures_refs = std::vec![signature0, signature1, signature2];
-
-        assert!(SignatureProjective::verify_distinct(
-            &pubkeys,
-            &signatures_refs,
-            &messages_refs_vec
->>>>>>> 61b3ce04
         )
         .unwrap());
 
         // Failure cases
         let wrong_order_messages: Vec<&[u8]> = std::vec![message1, message0, message2];
         assert!(!SignatureProjective::verify_distinct(
-<<<<<<< HEAD
             pubkeys.iter(),
             signatures.iter(),
             wrong_order_messages.into_iter()
-=======
-            &pubkeys,
-            &signatures_refs,
-            &wrong_order_messages_refs,
->>>>>>> 61b3ce04
         )
         .unwrap());
 
         let one_wrong_message_refs: Vec<&[u8]> = std::vec![message0, b"this is wrong", message2];
         assert!(!SignatureProjective::verify_distinct(
-<<<<<<< HEAD
             pubkeys.iter(),
             signatures.iter(),
             one_wrong_message_refs.into_iter()
-=======
-            &pubkeys,
-            &signatures_refs,
-            &one_wrong_message_refs
->>>>>>> 61b3ce04
         )
         .unwrap());
 
@@ -672,51 +638,29 @@
         let wrong_signature: Signature = wrong_signature_proj.into();
         let wrong_signatures = [signature0, wrong_signature, signature2];
         assert!(!SignatureProjective::verify_distinct(
-<<<<<<< HEAD
             pubkeys.iter(),
             wrong_signatures.iter(),
             messages.iter().cloned()
-=======
-            &pubkeys,
-            &wrong_signatures,
-            &messages_refs_vec,
->>>>>>> 61b3ce04
         )
         .unwrap());
 
         let err = SignatureProjective::verify_distinct(
-<<<<<<< HEAD
             pubkeys.iter(),
             signatures.iter(),
             messages[..2].iter().cloned(),
-=======
-            &pubkeys,
-            &signatures_refs,
-            &messages_refs_vec[..2],
->>>>>>> 61b3ce04
         )
         .unwrap_err();
         assert_eq!(err, BlsError::InputLengthMismatch);
 
         let err = SignatureProjective::verify_distinct(
-<<<<<<< HEAD
             pubkeys.iter(),
             signatures[..2].iter(),
             messages.into_iter(),
-=======
-            &pubkeys,
-            &signatures_refs[..2],
-            &messages_refs_vec,
->>>>>>> 61b3ce04
         )
         .unwrap_err();
         assert_eq!(err, BlsError::InputLengthMismatch);
 
-<<<<<<< HEAD
         let err = SignatureProjective::verify_distinct(empty(), empty(), empty()).unwrap_err();
-=======
-        let err = SignatureProjective::verify_distinct(&[], &[], &[]).unwrap_err();
->>>>>>> 61b3ce04
         assert_eq!(err, BlsError::EmptyAggregation);
     }
 
