--- conflicted
+++ resolved
@@ -199,14 +199,9 @@
 proptest = "1.6"
 qstring = "0.7.2"
 qualifier_attr = { version = "0.2.2", default-features = false }
-<<<<<<< HEAD
 quote = "1.0.41"
-rand = "0.8.5"
-=======
-quote = "1.0.35"
 rand = "0.9.2"
 rand_chacha = "0.9.0"
->>>>>>> 0623f427
 rayon = "1.10.0"
 regex = "1.11"
 reqwest = { version = "0.11.27", default-features = false }
